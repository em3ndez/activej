--- conflicted
+++ resolved
@@ -342,11 +342,7 @@
 
 	public @NotNull List<String> getQueryParameters(@NotNull String key) {
 		if (no(query)) {
-<<<<<<< HEAD
-			return emptyList();
-=======
 			return List.of();
->>>>>>> cc46926d
 		}
 		if (queryPositions == null) {
 			parseQueryParameters();
@@ -356,11 +352,7 @@
 
 	public @NotNull Iterable<QueryParameter> getQueryParametersIterable() {
 		if (no(query)) {
-<<<<<<< HEAD
-			return emptyList();
-=======
 			return List.of();
->>>>>>> cc46926d
 		}
 		if (queryPositions == null) {
 			parseQueryParameters();
