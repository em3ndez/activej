--- conflicted
+++ resolved
@@ -436,18 +436,14 @@
 									return Promise.ofException(e);
 								}),
 				Promise::complete,
-<<<<<<< HEAD
-				AsyncCloseable.of(e -> closeEx(translateToHttpException(e))));
-=======
-				e -> {
+				AsyncCloseable.of(e -> {
 					Exception httpException = translateToHttpException(e);
 					if (e instanceof MalformedHttpException) {
 						onMalformedHttpException((MalformedHttpException) e);
 					} else {
 						closeEx(httpException);
 					}
-				});
->>>>>>> 8684e7fd
+				}));
 
 		ChannelOutput<ByteBuf> bodyStream;
 		ReactiveProcess process;
