--- conflicted
+++ resolved
@@ -64,11 +64,7 @@
 
 			return binding
 					.addDependencies(BinarySerializerLocator.class)
-<<<<<<< HEAD
 					.mapInstance(List.of(Key.of(BinarySerializerLocator.class)), (dependencies, serializer) -> {
-=======
-					.mapInstance(singletonList(Key.of(BinarySerializerLocator.class)), (dependencies, serializer) -> {
->>>>>>> 9899253a
 						BinarySerializerLocator locator = (BinarySerializerLocator) dependencies[0];
 						locator.serializers.putIfAbsent(rawType, serializer);
 						return serializer;
