--- conflicted
+++ resolved
@@ -11,10 +11,7 @@
 import org.junit.ClassRule;
 import org.junit.Test;
 
-<<<<<<< HEAD
 import java.util.ArrayList;
-=======
->>>>>>> cc46926d
 import java.util.List;
 
 import static io.activej.datastream.TestStreamTransformers.decorate;
@@ -157,7 +154,7 @@
 				});
 
 		List<Integer> list = new ArrayList<>();
-		AbstractStreamConsumer<Integer> consumer = new AbstractStreamConsumer<Integer>() {
+		AbstractStreamConsumer<Integer> consumer = new AbstractStreamConsumer<>() {
 			@Override
 			protected void onStarted() {
 				resume(list::add);
@@ -171,7 +168,7 @@
 
 		await(
 				source.streamTo(splitter.getInput()),
-				splitter.newOutput().streamTo(new AbstractStreamConsumer<Integer>() {
+				splitter.newOutput().streamTo(new AbstractStreamConsumer<>() {
 					@Override
 					protected void onStarted() {
 						resume(item -> {
@@ -190,6 +187,6 @@
 				splitter.newOutput().streamTo(consumer)
 		);
 
-		assertEquals(asList(1, 2, 3), list);
+		assertEquals(List.of(1, 2, 3), list);
 	}
 }