/*
 * Copyright (C) 2020 ActiveJ LLC.
 *
 * Licensed under the Apache License, Version 2.0 (the "License");
 * you may not use this file except in compliance with the License.
 * You may obtain a copy of the License at
 *
 * http://www.apache.org/licenses/LICENSE-2.0
 *
 * Unless required by applicable law or agreed to in writing, software
 * distributed under the License is distributed on an "AS IS" BASIS,
 * WITHOUT WARRANTIES OR CONDITIONS OF ANY KIND, either express or implied.
 * See the License for the specific language governing permissions and
 * limitations under the License.
 */

package io.activej.datastream.processor;

import io.activej.bytebuf.ByteBuf;
import io.activej.datastream.*;
<<<<<<< HEAD
import io.activej.reactor.ImplicitlyReactive;
import io.activej.reactor.schedule.ScheduledRunnable;
=======
import io.activej.eventloop.schedule.ScheduledRunnable;
>>>>>>> e758a760
import org.jetbrains.annotations.Nullable;

import java.time.Duration;
import java.time.temporal.ChronoUnit;

import static io.activej.common.Checks.checkArgument;
import static io.activej.common.Utils.nullify;

/**
 * Provides you apply function before sending data to the destination. It is a {@link StreamRateLimiter}
 * which receives specified type and streams set of function's result  to the destination .
 */
<<<<<<< HEAD
public final class StreamRateLimiter<T> extends ImplicitlyReactive implements StreamTransformer<T, T> {
	private final long refillRatePerSecond;
=======
public final class StreamRateLimiter<T> implements StreamTransformer<T, T> {
	private static final Duration MILLIS_DURATION = ChronoUnit.MILLIS.getDuration();
>>>>>>> e758a760

	private final double refillRatePerMillis;

	private double tokens;
	private long lastRefillTimestamp;
	private Tokenizer<T> tokenizer = $ -> 1;

	private final Input input;
	private final Output output;

	private @Nullable ScheduledRunnable scheduledRunnable;

<<<<<<< HEAD
	private StreamRateLimiter(long refillRatePerSecond) {
		this.refillRatePerSecond = refillRatePerSecond;
=======
	private StreamRateLimiter(double refillRatePerMillis) {
		this.refillRatePerMillis = refillRatePerMillis;
>>>>>>> e758a760
		this.input = new Input();
		this.output = new Output();

		input.getAcknowledgement()
				.whenException(output::closeEx);
		output.getAcknowledgement()
				.whenResult(input::acknowledge)
				.whenException(input::closeEx);
	}

<<<<<<< HEAD
	public static <T> StreamRateLimiter<T> create(long refillRatePerSecond) {
		return new StreamRateLimiter<>(refillRatePerSecond);
=======
	public static <T> StreamRateLimiter<T> create(double refillRate, ChronoUnit perUnit) {
		checkArgument(refillRate >= 0, "Negative refill rate");

		Duration perUnitDuration = perUnit.getDuration();
		double refillRatePerMillis;
		if (perUnit.ordinal() > ChronoUnit.MILLIS.ordinal()) {
			refillRatePerMillis = refillRate / perUnitDuration.dividedBy(MILLIS_DURATION);
		} else {
			refillRatePerMillis = refillRate * MILLIS_DURATION.dividedBy(perUnitDuration);
		}
		return new StreamRateLimiter<>(refillRatePerMillis);
>>>>>>> e758a760
	}

	public StreamRateLimiter<T> withInitialTokens(long initialTokens) {
		this.tokens = initialTokens;
		return this;
	}

	public StreamRateLimiter<T> withTokenizer(Tokenizer<T> tokenizer) {
		this.tokenizer = tokenizer;
		return this;
	}

	@Override
	public StreamConsumer<T> getInput() {
		return input;
	}

	@Override
	public StreamSupplier<T> getOutput() {
		return output;
	}

	private final class Input extends AbstractStreamConsumer<T> implements StreamDataAcceptor<T> {
		@Override
		protected void onStarted() {
			lastRefillTimestamp = reactor.currentTimeMillis();
			resume(this);
		}

		@Override
		protected void onEndOfStream() {
			if (scheduledRunnable == null || scheduledRunnable.isComplete()) {
				output.sendEndOfStream();
			}
		}

		@Override
		protected void onError(Exception e) {
			scheduledRunnable = nullify(scheduledRunnable, ScheduledRunnable::cancel);
		}

		@Override
		public void accept(T item) {
			long itemTokens = tokenizer.getTokens(item);
			tokens -= itemTokens;

			if (tokens >= 0) {
				output.send(item);
				return;
			}

			input.suspend();
			output.send(item);

<<<<<<< HEAD
			scheduledRunnable = StreamRateLimiter.this.reactor.delay(calculateDelay(itemTokens), output::proceed);
		}

		public boolean flush() {
			while (!buffer.isEmpty() && output.isReady()) {
				long itemTokens = tokenizer.getTokens(buffer.peek());
				if (itemTokens > tokens) return false;
				tokens -= itemTokens;
				output.send(buffer.poll());
=======
			if (scheduledRunnable != null) {
				return;
>>>>>>> e758a760
			}

			scheduledRunnable = eventloop.delay(
					calculateDelay(itemTokens),
					() -> output.proceed(itemTokens)
			);
		}
	}

	private final class Output extends AbstractStreamSupplier<T> {
		@Override
		protected void onResumed() {
			if (input.isEndOfStream()) {
				output.sendEndOfStream();
			} else {
<<<<<<< HEAD
				if (!input.buffer.isEmpty()) {
					long totalDelay = input.buffer.stream()
							.map(tokenizer::getTokens)
							.mapToLong(StreamRateLimiter.this::calculateDelay)
							.sum();

					scheduledRunnable = reactor.delay(totalDelay, output::proceed);
				}
				input.suspend();
=======
				input.resume(input);
>>>>>>> e758a760
			}
		}

		@Override
		protected void onSuspended() {
			input.suspend();
		}

		public void proceed(long itemTokens) {
			scheduledRunnable = null;

			refill();
			if (tokens >= itemTokens) {
				resume();
				return;
			}

			scheduledRunnable = eventloop.delay(calculateDelay(itemTokens), () -> proceed(itemTokens));
		}

<<<<<<< HEAD
	private void refill() {
		long timestamp = reactor.currentTimeMillis();
		long passedMillis = timestamp - lastRefillTimestamp;
=======
		private void refill() {
			long timestamp = eventloop.currentTimeMillis();
			double passedMillis = timestamp - lastRefillTimestamp;
>>>>>>> e758a760

			tokens += passedMillis * refillRatePerMillis;
			lastRefillTimestamp = timestamp;
		}
	}

	private long calculateDelay(long itemTokens) {
		double missing = itemTokens - tokens;
		assert missing > 0;

		return (long) Math.ceil(missing / refillRatePerMillis);
	}

	public interface Tokenizer<T> {
		long getTokens(T item);

		static Tokenizer<ByteBuf> forByteBufs() {
			return ByteBuf::readRemaining;
		}
	}
}<|MERGE_RESOLUTION|>--- conflicted
+++ resolved
@@ -18,12 +18,8 @@
 
 import io.activej.bytebuf.ByteBuf;
 import io.activej.datastream.*;
-<<<<<<< HEAD
 import io.activej.reactor.ImplicitlyReactive;
 import io.activej.reactor.schedule.ScheduledRunnable;
-=======
-import io.activej.eventloop.schedule.ScheduledRunnable;
->>>>>>> e758a760
 import org.jetbrains.annotations.Nullable;
 
 import java.time.Duration;
@@ -36,13 +32,8 @@
  * Provides you apply function before sending data to the destination. It is a {@link StreamRateLimiter}
  * which receives specified type and streams set of function's result  to the destination .
  */
-<<<<<<< HEAD
 public final class StreamRateLimiter<T> extends ImplicitlyReactive implements StreamTransformer<T, T> {
-	private final long refillRatePerSecond;
-=======
-public final class StreamRateLimiter<T> implements StreamTransformer<T, T> {
 	private static final Duration MILLIS_DURATION = ChronoUnit.MILLIS.getDuration();
->>>>>>> e758a760
 
 	private final double refillRatePerMillis;
 
@@ -55,13 +46,8 @@
 
 	private @Nullable ScheduledRunnable scheduledRunnable;
 
-<<<<<<< HEAD
-	private StreamRateLimiter(long refillRatePerSecond) {
-		this.refillRatePerSecond = refillRatePerSecond;
-=======
 	private StreamRateLimiter(double refillRatePerMillis) {
 		this.refillRatePerMillis = refillRatePerMillis;
->>>>>>> e758a760
 		this.input = new Input();
 		this.output = new Output();
 
@@ -72,10 +58,6 @@
 				.whenException(input::closeEx);
 	}
 
-<<<<<<< HEAD
-	public static <T> StreamRateLimiter<T> create(long refillRatePerSecond) {
-		return new StreamRateLimiter<>(refillRatePerSecond);
-=======
 	public static <T> StreamRateLimiter<T> create(double refillRate, ChronoUnit perUnit) {
 		checkArgument(refillRate >= 0, "Negative refill rate");
 
@@ -87,7 +69,6 @@
 			refillRatePerMillis = refillRate * MILLIS_DURATION.dividedBy(perUnitDuration);
 		}
 		return new StreamRateLimiter<>(refillRatePerMillis);
->>>>>>> e758a760
 	}
 
 	public StreamRateLimiter<T> withInitialTokens(long initialTokens) {
@@ -142,23 +123,11 @@
 			input.suspend();
 			output.send(item);
 
-<<<<<<< HEAD
-			scheduledRunnable = StreamRateLimiter.this.reactor.delay(calculateDelay(itemTokens), output::proceed);
-		}
-
-		public boolean flush() {
-			while (!buffer.isEmpty() && output.isReady()) {
-				long itemTokens = tokenizer.getTokens(buffer.peek());
-				if (itemTokens > tokens) return false;
-				tokens -= itemTokens;
-				output.send(buffer.poll());
-=======
 			if (scheduledRunnable != null) {
 				return;
->>>>>>> e758a760
 			}
 
-			scheduledRunnable = eventloop.delay(
+			scheduledRunnable = StreamRateLimiter.this.reactor.delay(
 					calculateDelay(itemTokens),
 					() -> output.proceed(itemTokens)
 			);
@@ -171,19 +140,7 @@
 			if (input.isEndOfStream()) {
 				output.sendEndOfStream();
 			} else {
-<<<<<<< HEAD
-				if (!input.buffer.isEmpty()) {
-					long totalDelay = input.buffer.stream()
-							.map(tokenizer::getTokens)
-							.mapToLong(StreamRateLimiter.this::calculateDelay)
-							.sum();
-
-					scheduledRunnable = reactor.delay(totalDelay, output::proceed);
-				}
-				input.suspend();
-=======
 				input.resume(input);
->>>>>>> e758a760
 			}
 		}
 
@@ -201,18 +158,12 @@
 				return;
 			}
 
-			scheduledRunnable = eventloop.delay(calculateDelay(itemTokens), () -> proceed(itemTokens));
+			scheduledRunnable = reactor.delay(calculateDelay(itemTokens), () -> proceed(itemTokens));
 		}
 
-<<<<<<< HEAD
-	private void refill() {
-		long timestamp = reactor.currentTimeMillis();
-		long passedMillis = timestamp - lastRefillTimestamp;
-=======
 		private void refill() {
-			long timestamp = eventloop.currentTimeMillis();
+			long timestamp = reactor.currentTimeMillis();
 			double passedMillis = timestamp - lastRefillTimestamp;
->>>>>>> e758a760
 
 			tokens += passedMillis * refillRatePerMillis;
 			lastRefillTimestamp = timestamp;
