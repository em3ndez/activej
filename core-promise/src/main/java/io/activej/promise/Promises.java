/*
 * Copyright (C) 2020 ActiveJ LLC.
 *
 * Licensed under the Apache License, Version 2.0 (the "License");
 * you may not use this file except in compliance with the License.
 * You may obtain a copy of the License at
 *
 * http://www.apache.org/licenses/LICENSE-2.0
 *
 * Unless required by applicable law or agreed to in writing, software
 * distributed under the License is distributed on an "AS IS" BASIS,
 * WITHOUT WARRANTIES OR CONDITIONS OF ANY KIND, either express or implied.
 * See the License for the specific language governing permissions and
 * limitations under the License.
 */

package io.activej.promise;

import io.activej.async.AsyncAccumulator;
import io.activej.async.AsyncBuffer;
import io.activej.async.exception.AsyncTimeoutException;
import io.activej.async.function.AsyncFunction;
import io.activej.async.function.AsyncRunnable;
import io.activej.async.function.AsyncSupplier;
import io.activej.common.annotation.StaticFactories;
import io.activej.common.function.BiConsumerEx;
import io.activej.common.function.FunctionEx;
import io.activej.common.recycle.Recyclers;
import io.activej.common.tuple.*;
import io.activej.reactor.Reactor;
import io.activej.reactor.schedule.ScheduledRunnable;
import org.jetbrains.annotations.Contract;
import org.jetbrains.annotations.Nullable;

import java.lang.reflect.Array;
import java.time.Duration;
import java.time.Instant;
import java.util.Arrays;
import java.util.Collection;
import java.util.Iterator;
import java.util.List;
import java.util.function.*;
import java.util.stream.Collector;
import java.util.stream.Stream;

<<<<<<< HEAD
import static io.activej.common.Utils.iteratorOf;
import static io.activej.common.Utils.transformIterator;
import static io.activej.common.exception.FatalErrorHandler.handleError;
=======
import static io.activej.common.Utils.*;
import static io.activej.common.exception.FatalErrorHandlers.handleError;
import static io.activej.eventloop.Eventloop.getCurrentEventloop;
>>>>>>> e4acb81e
import static io.activej.promise.PromisePredicates.isResult;
import static io.activej.reactor.Reactor.getCurrentReactor;
import static io.activej.reactor.util.RunnableWithContext.runnableOf;
import static java.util.Arrays.asList;

/**
 * Allows managing multiple {@link Promise}s.
 */
@SuppressWarnings({"WeakerAccess", "unchecked"})
@StaticFactories(Promise.class)
public class Promises {
	/**
	 * @see #timeout(long, Promise)
	 */
	@Contract(pure = true)
	public static <T> Promise<T> timeout(Duration delay, Promise<T> promise) {
		return timeout(delay.toMillis(), promise);
	}

	/**
	 * Waits until the delay passes and if the {@code Promise} is still
	 * not complete, tries to complete it with {@code TIMEOUT_EXCEPTION}.
	 *
	 * @param delay   time of delay
	 * @param promise the Promise to be tracked
	 * @return {@code Promise}
	 */
	@Contract(pure = true)
	public static <T> Promise<T> timeout(long delay, Promise<T> promise) {
		if (promise.isComplete()) return promise;
		if (delay <= 0) return Promise.ofException(new AsyncTimeoutException("Promise timeout"));
<<<<<<< HEAD
		SettablePromise<T> settablePromise = new SettablePromise<>();
		ScheduledRunnable schedule = getCurrentReactor().delay(delay,
				runnableOf(promise, () -> settablePromise.tryCompleteExceptionally(new AsyncTimeoutException("Promise timeout"))));
		promise.subscribe((result, e) -> {
			schedule.cancel();
			if (!settablePromise.trySet(result, e)) {
				Recyclers.recycle(result);
=======
		return promise.next(new NextPromise<T, T>() {
			@Nullable ScheduledRunnable schedule = getCurrentEventloop().delay(delay,
					() -> {
						promise.whenResult(Recyclers::recycle);
						schedule = null;
						tryCompleteExceptionally(new AsyncTimeoutException("Promise timeout"));
					});

			@Override
			public void accept(T result, @Nullable Exception e) {
				schedule = nullify(schedule, ScheduledRunnable::cancel);
				if (e == null) {
					tryComplete(result);
				} else {
					tryCompleteExceptionally(e);
				}
>>>>>>> e4acb81e
			}
		});
		return settablePromise;
	}

	@Contract(pure = true)
	public static Promise<Void> delay(Duration delay) {
		return delay(delay.toMillis(), (Void) null);
	}

	@Contract(pure = true)
	public static Promise<Void> delay(long delayMillis) {
		return delay(delayMillis, (Void) null);
	}

	@Contract(pure = true)
	public static <T> Promise<T> delay(Duration delay, T value) {
		return delay(delay.toMillis(), value);
	}

	@Contract(pure = true)
	public static <T> Promise<T> delay(long delayMillis, T value) {
		if (delayMillis <= 0) return Promise.of(value);
		SettablePromise<T> cb = new SettablePromise<>();
<<<<<<< HEAD
		getCurrentReactor().delay(delayMillis, runnableOf(cb, () -> cb.set(value)));
=======
		getCurrentEventloop().delay(delayMillis, () -> cb.set(value));
>>>>>>> e4acb81e
		return cb;
	}

	/**
	 * @see #delay(long, Promise)
	 */
	@Contract(pure = true)
	public static <T> Promise<T> delay(Duration delay, Promise<T> promise) {
		return delay(delay.toMillis(), promise);
	}

	/**
	 * Delays completion of provided {@code promise} for
	 * the defined period of time.
	 *
	 * @param delayMillis delay in millis
	 * @param promise     the {@code Promise} to be delayed
	 * @return completed {@code Promise}
	 */
	@Contract(pure = true)
	public static <T> Promise<T> delay(long delayMillis, Promise<T> promise) {
		if (delayMillis <= 0) return promise;
		return Promise.ofCallback(cb ->
<<<<<<< HEAD
				getCurrentReactor().delay(delayMillis, runnableOf(cb, () -> promise.subscribe(cb))));
=======
				getCurrentEventloop().delay(delayMillis, () -> promise.run(cb)));
>>>>>>> e4acb81e
	}

	@Contract(pure = true)
	public static <T> Promise<T> interval(Duration interval, Promise<T> promise) {
		return interval(interval.toMillis(), promise);
	}

	@Contract(pure = true)
	public static <T> Promise<T> interval(long intervalMillis, Promise<T> promise) {
		return intervalMillis <= 0 ?
				promise :
<<<<<<< HEAD
				promise.then(value -> Promise.ofCallback(cb -> getCurrentReactor().delay(intervalMillis, runnableOf(cb, () -> cb.set(value)))));
=======
				promise.then(value -> Promise.ofCallback(cb -> getCurrentEventloop().delay(intervalMillis, () -> cb.set(value))));
>>>>>>> e4acb81e
	}

	/**
	 * @see #schedule(Promise, long)
	 */
	@Contract(pure = true)
	public static Promise<Void> schedule(Instant instant) {
		return schedule((Void) null, instant.toEpochMilli());
	}

	/**
	 * @see #schedule(Promise, long)
	 */
	@Contract(pure = true)
	public static Promise<Void> schedule(long timestamp) {
		return schedule((Void) null, timestamp);
	}

	/**
	 * @see #schedule(Promise, long)
	 */
	@Contract(pure = true)
	public static <T> Promise<T> schedule(T value, Instant instant) {
		return schedule(value, instant.toEpochMilli());
	}

	/**
	 * @see #schedule(Promise, long)
	 */
	@Contract(pure = true)
	public static <T> Promise<T> schedule(T value, long timestamp) {
		SettablePromise<T> cb = new SettablePromise<>();
<<<<<<< HEAD
		getCurrentReactor().schedule(timestamp, runnableOf(cb, () -> cb.set(value)));
=======
		getCurrentEventloop().schedule(timestamp, () -> cb.set(value));
>>>>>>> e4acb81e
		return cb;
	}

	/**
	 * @see #schedule(Promise, long)
	 */
	@Contract(pure = true)
	public static <T> Promise<T> schedule(Promise<T> promise, Instant instant) {
		return schedule(promise, instant.toEpochMilli());
	}

	/**
	 * Schedules completion of the {@code Promise} so that it will
	 * be completed after the timestamp even if its operations
	 * were completed earlier.
	 */
	@Contract(pure = true)
	public static <T> Promise<T> schedule(Promise<T> promise, long timestamp) {
		return Promise.ofCallback(cb ->
<<<<<<< HEAD
				getCurrentReactor().schedule(timestamp, runnableOf(cb, () -> promise.subscribe(cb))));
=======
				getCurrentEventloop().schedule(timestamp, () -> promise.run(cb)));
>>>>>>> e4acb81e
	}

	/**
	 * @see Promises#all(List)
	 */
	@Contract(pure = true)
	public static Promise<Void> all() {
		return Promise.complete();
	}

	/**
	 * @see Promises#all(List)
	 */
	@Contract(pure = true)
	public static Promise<Void> all(Promise<?> promise1) {
		return promise1.toVoid();
	}

	/**
	 * Optimized for 2 promises.
	 *
	 * @see Promises#all(List)
	 */
	@Contract(pure = true)
	public static Promise<Void> all(Promise<?> promise1, Promise<?> promise2) {
		return promise1.both(promise2);
	}

	/**
	 * @see Promises#all(List)
	 */
	@Contract(pure = true)
	public static Promise<Void> all(Promise<?>... promises) {
		return all(List.of(promises));
	}

	/**
	 * Returns a {@code Promise} that completes when
	 * all of the {@code promises} are completed.
	 */
	@Contract(pure = true)
	public static Promise<Void> all(List<? extends Promise<?>> promises) {
		int size = promises.size();
		if (size == 0) return Promise.complete();
		if (size == 1) return promises.get(0).map(AbstractPromise::recycleToVoid);
		if (size == 2) return promises.get(0).both(promises.get(1));

		return allIterator(promises.iterator(), true);
	}

	/**
	 * @see Promises#all(List)
	 */
	@Contract(pure = true)
	public static Promise<Void> all(Stream<? extends Promise<?>> promises) {
		return all(promises.iterator());
	}

	/**
	 * Returns {@code Promise} that completes when all of the {@code promises}
	 * are completed. If at least one of the {@code promises} completes
	 * exceptionally, a {@link CompleteExceptionallyPromise} will be returned.
	 */
	public static Promise<Void> all(Iterator<? extends Promise<?>> promises) {
		return allIterator(promises, false);
	}

	private static Promise<Void> allIterator(Iterator<? extends Promise<?>> promises, boolean ownership) {
		if (!promises.hasNext()) return all();
		PromiseAll<Object> resultPromise = new PromiseAll<>();
		while (promises.hasNext()) {
			Promise<?> promise = promises.next();
			if (promise.isResult()) {
				Recyclers.recycle(promise.getResult());
				continue;
			}
			if (promise.isException()) {
				if (ownership) {
					promises.forEachRemaining(Recyclers::recycle);
				} else {
					Recyclers.recycle(promises);
				}
				return Promise.ofException(promise.getException());
			}
			resultPromise.countdown++;
			promise.next(resultPromise);
		}
		resultPromise.countdown--;
		return resultPromise.countdown == 0 ? Promise.complete() : resultPromise;
	}

	/**
	 * Returns a {@link CompleteExceptionallyPromise} with {@link Exception},
	 * since this method doesn't accept any {@code Promise}s
	 *
	 * @see #any(Iterator)
	 */
	@Contract(pure = true)
	public static <T> Promise<T> any() {
		return Promise.ofException(new Exception("There are no promises to be complete"));
	}

	/**
	 * @see #any(Iterator)
	 */
	@Contract(pure = true)
	public static <T> Promise<T> any(Promise<? extends T> promise1) {
		return (Promise<T>) promise1;
	}

	/**
	 * Optimized for 2 promises.
	 *
	 * @see #any(Iterator)
	 */
	@Contract(pure = true)
	public static <T> Promise<T> any(Promise<? extends T> promise1, Promise<? extends T> promise2) {
		return ((Promise<T>) promise1).either(promise2);
	}

	/**
	 * @see #any(Iterator)
	 */
	@Contract(pure = true)
	@SafeVarargs
	public static <T> Promise<T> any(Promise<? extends T>... promises) {
		return any(isResult(), List.of(promises));
	}

	/**
	 * @see #any(Iterator)
	 */
	@Contract(pure = true)
	public static <T> Promise<T> any(List<? extends Promise<? extends T>> promises) {
		int size = promises.size();
		if (size == 0) return any();
		if (size == 1) return (Promise<T>) promises.get(0);
		if (size == 2) return ((Promise<T>) promises.get(0)).either(promises.get(1));
		return any(isResult(), promises);
	}

	/**
	 * @see #any(Iterator)
	 */
	@Contract(pure = true)
	public static <T> Promise<T> any(Stream<? extends Promise<? extends T>> promises) {
		return any(isResult(), promises.iterator());
	}

	public static <T> Promise<T> any(Iterator<? extends Promise<? extends T>> promises) {
		return any(isResult(), promises);
	}

	@Contract(pure = true)
	public static <T> Promise<T> any(BiPredicate<? super T, Exception> predicate, Promise<? extends T> promise1) {
		return any(predicate, List.of(promise1));
	}

	@Contract(pure = true)
	public static <T> Promise<T> any(BiPredicate<? super T, Exception> predicate, Promise<? extends T> promise1, Promise<? extends T> promise2) {
		return any(predicate, List.of(promise1, promise2));
	}

	@Contract(pure = true)
	@SafeVarargs
	public static <T> Promise<T> any(BiPredicate<? super T, Exception> predicate, Promise<? extends T>... promises) {
		return any(predicate, List.of(promises));
	}

	@Contract(pure = true)
	public static <T> Promise<T> any(BiPredicate<? super T, Exception> predicate, Stream<? extends Promise<? extends T>> promises) {
		return any(predicate, promises.iterator());
	}

	@Contract(pure = true)
	public static <T> Promise<T> any(BiPredicate<? super T, Exception> predicate, List<? extends Promise<? extends T>> promises) {
		return anyIterator(predicate, promises.iterator(), true);
	}

	public static <T> Promise<T> any(BiPredicate<? super T, Exception> predicate, Iterator<? extends Promise<? extends T>> promises) {
		return anyIterator(predicate, promises, false);
	}

	private static <T> Promise<T> anyIterator(BiPredicate<? super T, Exception> predicate,
			Iterator<? extends Promise<? extends T>> promises, boolean ownership) {
		if (!promises.hasNext()) return any();
		PromiseAny<T> resultPromise = new PromiseAny<>(predicate);
		while (promises.hasNext()) {
			Promise<? extends T> promise = promises.next();
			if (promise.isComplete()) {
				T result = promise.getResult();
				if (predicate.test(result, promise.getException())) {
					if (ownership) {
						promises.forEachRemaining(Recyclers::recycle);
					} else {
						Recyclers.recycle(promises);
					}
					return Promise.of(result);
				}
				Recyclers.recycle(result);
				continue;
			}
			resultPromise.countdown++;
			promise.next(resultPromise);
		}
		resultPromise.countdown--;
		return resultPromise.countdown == 0 ? any() : resultPromise;
	}

	/**
	 * Returns a successfully completed {@code Promise}
	 * with an empty list as the result.
	 */
	@Contract(pure = true)
	public static <T> Promise<List<T>> toList() {
		return Promise.of(List.of());
	}

	/**
	 * Returns a completed {@code Promise}
	 * with a result wrapped in {@code List}.
	 */
	@Contract(pure = true)
	public static <T> Promise<List<T>> toList(Promise<? extends T> promise1) {
		return promise1.map(t -> List.of(t));
	}

	/**
	 * Returns {@code Promise} with a list of {@code promise1} and {@code promise2} results.
	 */
	@Contract(pure = true)
	public static <T> Promise<List<T>> toList(Promise<? extends T> promise1, Promise<? extends T> promise2) {
		return promise1.combine(promise2, List::of);
	}

	/**
	 * @see Promises#toList(List)
	 */
	@Contract(pure = true)
	@SafeVarargs
	public static <T> Promise<List<T>> toList(Promise<? extends T>... promises) {
		return toList(List.of(promises));
	}

	/**
	 * Reduces list of {@code Promise}s into Promise&lt;List&gt;.
	 */
	@Contract(pure = true)
	public static <T> Promise<List<T>> toList(List<? extends Promise<? extends T>> promises) {
		int size = promises.size();
		if (size == 0) return Promise.of(List.of());
		if (size == 1) return promises.get(0).map(t -> List.of(t));
		if (size == 2) return promises.get(0).combine(promises.get(1), List::of);
		return toListImpl(promises.iterator(), promises.size(), true);
	}

	/**
	 * @see Promises#toList(List)
	 */
	@Contract(pure = true)
	public static <T> Promise<List<T>> toList(Stream<? extends Promise<? extends T>> promises) {
		return toList(promises.iterator());
	}

	/**
	 * @see Promises#toList(List)
	 */
	@Contract(pure = true)
	public static <T> Promise<List<T>> toList(Iterable<? extends Promise<? extends T>> promises) {
		return toList(promises.iterator());
	}

	/**
	 * @see Promises#toList(List)
	 */
	@Contract(pure = true)
	public static <T> Promise<List<T>> toList(Iterator<? extends Promise<? extends T>> promises) {
		return toListImpl(promises, 10, false);
	}

	/**
	 * @see Promises#toList(List)
	 */
	@Contract(pure = true)
	private static <T> Promise<List<T>> toListImpl(Iterator<? extends Promise<? extends T>> promises, int initialSize, boolean ownership) {
		PromisesToList<T> resultPromise = new PromisesToList<>(initialSize);

		for (int i = 0; promises.hasNext() && !resultPromise.isComplete(); i++) {
			resultPromise.addToList(i, promises.next());
		}

		if (promises.hasNext()) {
			if (ownership) {
				promises.forEachRemaining(Recyclers::recycle);
			} else {
				Recyclers.recycle(promises);
			}
		}

		return resultPromise.countdown == 0 ? Promise.of(resultPromise.getList()) : resultPromise;
	}

	/**
	 * Returns an array of provided {@code type} and length 0
	 * wrapped in {@code Promise}.
	 */
	@Contract(pure = true)
	public static <T> Promise<T[]> toArray(Class<T> type) {
		return Promise.of((T[]) Array.newInstance(type, 0));
	}

	/**
	 * Returns an array with {@code promise1} result.
	 */
	@Contract(pure = true)
	public static <T> Promise<T[]> toArray(Class<T> type, Promise<? extends T> promise1) {
		return promise1.map(value -> {
			T[] array = (T[]) Array.newInstance(type, 1);
			array[0] = value;
			return array;
		});
	}

	/**
	 * Returns an array with {@code promise1} and {@code promise2} results.
	 */
	@Contract(pure = true)
	public static <T> Promise<T[]> toArray(Class<T> type, Promise<? extends T> promise1, Promise<? extends T> promise2) {
		return promise1.combine(promise2, (value1, value2) -> {
			T[] array = (T[]) Array.newInstance(type, 2);
			array[0] = value1;
			array[1] = value2;
			return array;
		});
	}

	/**
	 * @see Promises#toArray(Class, List)
	 */
	@Contract(pure = true)
	@SafeVarargs
	public static <T> Promise<T[]> toArray(Class<T> type, Promise<? extends T>... promises) {
		return toList(promises).map(list -> list.toArray((T[]) Array.newInstance(type, list.size())));
	}

	/**
	 * Reduces promises into Promise&lt;Array&gt;
	 */
	@Contract(pure = true)
	public static <T> Promise<T[]> toArray(Class<T> type, List<? extends Promise<? extends T>> promises) {
		int size = promises.size();
		if (size == 0) return toArray(type);
		if (size == 1) return toArray(type, promises.get(0));
		if (size == 2) return toArray(type, promises.get(0), promises.get(1));
		return toList(promises).map(list -> list.toArray((T[]) Array.newInstance(type, list.size())));
	}

	/**
	 * @see Promises#toArray(Class, List)
	 */
	@Contract(pure = true)
	public static <T> Promise<T[]> toArray(Class<T> type, Stream<? extends Promise<? extends T>> promises) {
		return toList(promises).map(list -> list.toArray((T[]) Array.newInstance(type, list.size())));
	}

	/**
	 * @see Promises#toArray(Class, List)
	 */
	@Contract(pure = true)
	public static <T> Promise<T[]> toArray(Class<T> type, Iterable<? extends Promise<? extends T>> promises) {
		return toList(promises).map(list -> list.toArray((T[]) Array.newInstance(type, list.size())));
	}

	/**
	 * @see Promises#toArray(Class, List)
	 */
	@Contract(pure = true)
	public static <T> Promise<T[]> toArray(Class<T> type, Iterator<? extends Promise<? extends T>> promises) {
		return toList(promises).map(list -> list.toArray((T[]) Array.newInstance(type, list.size())));
	}

	@Contract(pure = true)
	public static <T1, R> Promise<R> toTuple(TupleConstructor1<T1, R> constructor, Promise<? extends T1> promise1) {
		return promise1.map(constructor::create);
	}

	@Contract(pure = true)
	public static <T1, T2, R> Promise<R> toTuple(TupleConstructor2<T1, T2, R> constructor,
			Promise<? extends T1> promise1,
			Promise<? extends T2> promise2) {
		return promise1.combine(promise2, constructor::create);
	}

	@Contract(pure = true)
	public static <T1, T2, T3, R> Promise<R> toTuple(TupleConstructor3<T1, T2, T3, R> constructor,
			Promise<? extends T1> promise1,
			Promise<? extends T2> promise2,
			Promise<? extends T3> promise3) {
		return toList(promise1, promise2, promise3)
				.map(list -> constructor.create((T1) list.get(0), (T2) list.get(1), (T3) list.get(2)));
	}

	@Contract(pure = true)
	public static <T1, T2, T3, T4, R> Promise<R> toTuple(TupleConstructor4<T1, T2, T3, T4, R> constructor,
			Promise<? extends T1> promise1,
			Promise<? extends T2> promise2,
			Promise<? extends T3> promise3,
			Promise<? extends T4> promise4) {
		return toList(promise1, promise2, promise3, promise4)
				.map(list -> constructor.create((T1) list.get(0), (T2) list.get(1), (T3) list.get(2), (T4) list.get(3)));
	}

	@Contract(pure = true)
	public static <T1, T2, T3, T4, T5, R> Promise<R> toTuple(TupleConstructor5<T1, T2, T3, T4, T5, R> constructor,
			Promise<? extends T1> promise1,
			Promise<? extends T2> promise2,
			Promise<? extends T3> promise3,
			Promise<? extends T4> promise4,
			Promise<? extends T5> promise5) {
		return toList(promise1, promise2, promise3, promise4, promise5)
				.map(list -> constructor.create((T1) list.get(0), (T2) list.get(1), (T3) list.get(2), (T4) list.get(3), (T5) list.get(4)));
	}

	@Contract(pure = true)
	public static <T1, T2, T3, T4, T5, T6, R> Promise<R> toTuple(TupleConstructor6<T1, T2, T3, T4, T5, T6, R> constructor,
			Promise<? extends T1> promise1,
			Promise<? extends T2> promise2,
			Promise<? extends T3> promise3,
			Promise<? extends T4> promise4,
			Promise<? extends T5> promise5,
			Promise<? extends T6> promise6) {
		return toList(promise1, promise2, promise3, promise4, promise5, promise6)
				.map(list -> constructor.create((T1) list.get(0), (T2) list.get(1), (T3) list.get(2), (T4) list.get(3), (T5) list.get(4),
						(T6) list.get(5)));
	}

	@Contract(pure = true)
	public static <T1> Promise<Tuple1<T1>> toTuple(Promise<? extends T1> promise1) {
		return promise1.map(Tuple1::new);
	}

	@Contract(pure = true)
	public static <T1, T2> Promise<Tuple2<T1, T2>> toTuple(Promise<? extends T1> promise1, Promise<? extends T2> promise2) {
		return promise1.combine(promise2, Tuple2::new);
	}

	@Contract(pure = true)
	public static <T1, T2, T3> Promise<Tuple3<T1, T2, T3>> toTuple(
			Promise<? extends T1> promise1,
			Promise<? extends T2> promise2,
			Promise<? extends T3> promise3) {
		return toList(promise1, promise2, promise3)
				.map(list -> new Tuple3<>((T1) list.get(0), (T2) list.get(1), (T3) list.get(2)));
	}

	@Contract(pure = true)
	public static <T1, T2, T3, T4> Promise<Tuple4<T1, T2, T3, T4>> toTuple(
			Promise<? extends T1> promise1,
			Promise<? extends T2> promise2,
			Promise<? extends T3> promise3,
			Promise<? extends T4> promise4) {
		return toList(promise1, promise2, promise3, promise4)
				.map(list -> new Tuple4<>((T1) list.get(0), (T2) list.get(1), (T3) list.get(2), (T4) list.get(3)));
	}

	@Contract(pure = true)
	public static <T1, T2, T3, T4, T5> Promise<Tuple5<T1, T2, T3, T4, T5>> toTuple(
			Promise<? extends T1> promise1,
			Promise<? extends T2> promise2,
			Promise<? extends T3> promise3,
			Promise<? extends T4> promise4,
			Promise<? extends T5> promise5) {
		return toList(promise1, promise2, promise3, promise4, promise5)
				.map(list -> new Tuple5<>((T1) list.get(0), (T2) list.get(1), (T3) list.get(2), (T4) list.get(3), (T5) list.get(4)));
	}

	@Contract(pure = true)
	public static <T1, T2, T3, T4, T5, T6> Promise<Tuple6<T1, T2, T3, T4, T5, T6>> toTuple(
			Promise<? extends T1> promise1,
			Promise<? extends T2> promise2,
			Promise<? extends T3> promise3,
			Promise<? extends T4> promise4,
			Promise<? extends T5> promise5,
			Promise<? extends T6> promise6) {
		return toList(promise1, promise2, promise3, promise4, promise5, promise6)
				.map(list -> new Tuple6<>((T1) list.get(0), (T2) list.get(1), (T3) list.get(2), (T4) list.get(3), (T5) list.get(4), (T6) list.get(5)));
	}

	@Contract(pure = true)
	public static <T, T1, R, R1> AsyncFunction<T, R> mapTuple(TupleConstructor1<R1, R> constructor,
			Function<? super T, T1> getter1, Function<T1, Promise<R1>> fn1) {
		return t -> toTuple(constructor,
				fn1.apply(getter1.apply(t)));
	}

	@Contract(pure = true)
	public static <T, T1, T2, R, R1, R2> AsyncFunction<T, R> mapTuple(TupleConstructor2<R1, R2, R> constructor,
			Function<? super T, T1> getter1, Function<T1, Promise<R1>> fn1,
			Function<? super T, T2> getter2, Function<T2, Promise<R2>> fn2) {
		return t -> toTuple(constructor,
				fn1.apply(getter1.apply(t)),
				fn2.apply(getter2.apply(t)));
	}

	@Contract(pure = true)
	public static <T, T1, T2, T3, R, R1, R2, R3> AsyncFunction<T, R> mapTuple(TupleConstructor3<R1, R2, R3, R> constructor,
			Function<? super T, T1> getter1, Function<T1, Promise<R1>> fn1,
			Function<? super T, T2> getter2, Function<T2, Promise<R2>> fn2,
			Function<? super T, T3> getter3, Function<T3, Promise<R3>> fn3) {
		return t -> toTuple(constructor,
				fn1.apply(getter1.apply(t)),
				fn2.apply(getter2.apply(t)),
				fn3.apply(getter3.apply(t)));
	}

	@Contract(pure = true)
	public static <T, T1, T2, T3, T4, R, R1, R2, R3, R4> AsyncFunction<T, R> mapTuple(TupleConstructor4<R1, R2, R3, R4, R> constructor,
			Function<? super T, T1> getter1, Function<T1, Promise<R1>> fn1,
			Function<? super T, T2> getter2, Function<T2, Promise<R2>> fn2,
			Function<? super T, T3> getter3, Function<T3, Promise<R3>> fn3,
			Function<? super T, T4> getter4, Function<T4, Promise<R4>> fn4) {
		return t -> toTuple(constructor,
				fn1.apply(getter1.apply(t)),
				fn2.apply(getter2.apply(t)),
				fn3.apply(getter3.apply(t)),
				fn4.apply(getter4.apply(t)));
	}

	@Contract(pure = true)
	public static <T, T1, T2, T3, T4, T5, R, R1, R2, R3, R4, R5> AsyncFunction<T, R> mapTuple(TupleConstructor5<R1, R2, R3, R4, R5, R> constructor,
			Function<? super T, T1> getter1, Function<T1, Promise<R1>> fn1,
			Function<? super T, T2> getter2, Function<T2, Promise<R2>> fn2,
			Function<? super T, T3> getter3, Function<T3, Promise<R3>> fn3,
			Function<? super T, T4> getter4, Function<T4, Promise<R4>> fn4,
			Function<? super T, T5> getter5, Function<T5, Promise<R5>> fn5) {
		return t -> toTuple(constructor,
				fn1.apply(getter1.apply(t)),
				fn2.apply(getter2.apply(t)),
				fn3.apply(getter3.apply(t)),
				fn4.apply(getter4.apply(t)),
				fn5.apply(getter5.apply(t)));
	}

	@Contract(pure = true)
	public static <T, T1, T2, T3, T4, T5, T6, R, R1, R2, R3, R4, R5, R6> AsyncFunction<T, R> mapTuple(TupleConstructor6<R1, R2, R3, R4, R5, R6, R> constructor,
			Function<? super T, T1> getter1, Function<T1, Promise<R1>> fn1,
			Function<? super T, T2> getter2, Function<T2, Promise<R2>> fn2,
			Function<? super T, T3> getter3, Function<T3, Promise<R3>> fn3,
			Function<? super T, T4> getter4, Function<T4, Promise<R4>> fn4,
			Function<? super T, T5> getter5, Function<T5, Promise<R5>> fn5,
			Function<? super T, T6> getter6, Function<T6, Promise<R6>> fn6) {
		return t -> toTuple(constructor,
				fn1.apply(getter1.apply(t)),
				fn2.apply(getter2.apply(t)),
				fn3.apply(getter3.apply(t)),
				fn4.apply(getter4.apply(t)),
				fn5.apply(getter5.apply(t)),
				fn6.apply(getter6.apply(t)));
	}

	/**
	 * Returns a {@link CompleteNullPromise}
	 */
	public static Promise<Void> sequence() {
		return Promise.complete();
	}

	/**
	 * Executes an {@link AsyncRunnable}, returning a {@link Promise<Void>}
	 * as a mark for completion
	 */
	public static Promise<Void> sequence(AsyncRunnable runnable) {
		return runnable.run();
	}

	/**
	 * Executes both {@link AsyncRunnable}s consequently, returning a {@link Promise<Void>}
	 * as a mark for completion
	 */
	public static Promise<Void> sequence(AsyncRunnable runnable1, AsyncRunnable runnable2) {
		return runnable1.run().then(runnable2::run);
	}

	/**
	 * @see Promises#sequence(Iterator)
	 */
	public static Promise<Void> sequence(AsyncRunnable... runnables) {
		return sequence(List.of(runnables));
	}

	/**
	 * @see Promises#sequence(Iterator)
	 */
	public static Promise<Void> sequence(Iterable<? extends AsyncRunnable> runnables) {
		return sequence(transformIterator(runnables.iterator(), AsyncRunnable::run));
	}

	/**
	 * @see Promises#sequence(Iterator)
	 */
	public static Promise<Void> sequence(Stream<? extends AsyncRunnable> runnables) {
		return sequence(transformIterator(runnables.iterator(), AsyncRunnable::run));
	}

	/**
	 * Calls every {@code Promise} from {@code promises} in sequence and discards
	 * their results.Returns a {@code SettablePromise} with {@code null} result as
	 * a marker when all of the {@code promises} are completed.
	 *
	 * @return {@code Promise} that completes when all {@code promises} are completed
	 */
	public static Promise<Void> sequence(Iterator<? extends Promise<Void>> promises) {
		return Promise.ofCallback(cb ->
				sequenceImpl(promises, cb));
	}

	private static void sequenceImpl(Iterator<? extends Promise<Void>> promises, SettableCallback<Void> cb) {
		while (promises.hasNext()) {
			Promise<?> promise = promises.next();
			if (promise.isResult()) continue;
			promise.subscribe((result, e) -> {
				if (e == null) {
					sequenceImpl(promises, cb);
				} else {
					cb.setException(e);
				}
			});
			return;
		}
		cb.set(null);
	}

	/**
	 * Picks the first {@code Promise} that was completed without exception.
	 *
	 * @see Promises#first(BiPredicate, Iterator)
	 */
	@SafeVarargs
	public static <T> Promise<T> first(AsyncSupplier<? extends T>... promises) {
		return first(isResult(), promises);
	}

	/**
	 * @see #first(AsyncSupplier[])
	 * @see Promises#first(BiPredicate, Iterator)
	 */
	public static <T> Promise<T> first(Iterable<? extends AsyncSupplier<? extends T>> promises) {
		return first(isResult(), promises);
	}

	/**
	 * @see #first(AsyncSupplier[])
	 * @see Promises#first(BiPredicate, Iterator)
	 */
	public static <T> Promise<T> first(Stream<? extends AsyncSupplier<? extends T>> promises) {
		return first(isResult(), promises);
	}

	/**
	 * @see #first(AsyncSupplier[])
	 * @see Promises#first(BiPredicate, Iterator)
	 */
	public static <T> Promise<T> first(Iterator<? extends Promise<? extends T>> promises) {
		return first(isResult(), promises);
	}

	/**
	 * @see Promises#first(BiPredicate, Iterator)
	 */
	@SafeVarargs
	public static <T> Promise<T> first(BiPredicate<? super T, ? super Exception> predicate,
			AsyncSupplier<? extends T>... promises) {
		return first(predicate, List.of(promises));
	}

	/**
	 * @see Promises#first(BiPredicate, Iterator)
	 */
	public static <T> Promise<T> first(BiPredicate<? super T, ? super Exception> predicate,
			Iterable<? extends AsyncSupplier<? extends T>> promises) {
		return first(predicate, asPromises(promises));
	}

	/**
	 * @see Promises#first(BiPredicate, Iterator)
	 */
	public static <T> Promise<T> first(BiPredicate<? super T, ? super Exception> predicate,
			Stream<? extends AsyncSupplier<? extends T>> promises) {
		return first(predicate, asPromises(promises));
	}

	/**
	 * @param predicate filters results, consumes result of {@code Promise}
	 * @return first completed result of {@code Promise} that satisfies predicate
	 */
	public static <T> Promise<T> first(BiPredicate<? super T, ? super Exception> predicate,
			Iterator<? extends Promise<? extends T>> promises) {
		return Promise.ofCallback(cb ->
				firstImpl(promises, predicate, cb));
	}

	private static <T> void firstImpl(Iterator<? extends Promise<? extends T>> promises,
			BiPredicate<? super T, ? super Exception> predicate,
			SettableCallback<T> cb) {
		while (promises.hasNext()) {
			Promise<? extends T> nextPromise = promises.next();
			if (nextPromise.isComplete()) {
				T v = nextPromise.getResult();
				Exception e = nextPromise.getException();
				if (predicate.test(v, e)) {
					cb.set(v, e);
					return;
				}
				Recyclers.recycle(v);
				continue;
			}
			nextPromise.subscribe((v, e) -> {
				if (predicate.test(v, e)) {
					cb.set(v, e);
				} else {
					Recyclers.recycle(v);
					firstImpl(promises, predicate, cb);
				}
			});
			return;
		}
		cb.setException(new Exception("There are no promises to be complete"));
	}

	/**
	 * Repeats the operations of provided {@link AsyncSupplier<Boolean>} infinitely,
	 * until one of the {@code Promise}s completes exceptionally or supplier returns a promise of {@code false}.
	 */
	public static Promise<Void> repeat(AsyncSupplier<Boolean> supplier) {
		SettablePromise<Void> cb = new SettablePromise<>();
		repeatImpl(supplier, cb);
		return cb;
	}

	private static void repeatImpl(AsyncSupplier<Boolean> supplier, SettablePromise<Void> cb) {
		while (true) {
			Promise<Boolean> promise = supplier.get();
			if (promise.isResult()) {
				if (promise.getResult() == Boolean.TRUE) continue;
				cb.set(null);
				break;
			}
			promise.subscribe((b, e) -> {
				if (e == null) {
					if (b == Boolean.TRUE) {
						repeatImpl(supplier, cb);
					} else {
						cb.set(null);
					}
				} else {
					cb.setException(e);
				}
			});
			break;
		}
	}

	/**
	 * Repeats provided {@link FunctionEx} until can pass {@link Predicate} test.
	 * Resembles a simple Java {@code for()} loop but with async capabilities.
	 *
	 * @param seed          start value
	 * @param loopCondition a boolean function which checks if this loop can continue
	 * @param next          a function applied to the seed, returns {@code Promise}
	 * @return {@link SettablePromise} with {@code null} result if it was
	 * completed successfully, otherwise returns a {@code SettablePromise}
	 * with an exception. In both situations returned {@code Promise}
	 * is a marker of completion of the loop.
	 */
	public static <T> Promise<T> loop(@Nullable T seed, Predicate<T> loopCondition, FunctionEx<T, Promise<T>> next) {
		if (!loopCondition.test(seed)) return Promise.of(seed);
		return until(seed, next, v -> !loopCondition.test(v));
	}

	public static <T> Promise<T> until(@Nullable T seed, FunctionEx<T, Promise<T>> next, Predicate<T> breakCondition) {
		return Promise.ofCallback(cb ->
				untilImpl(seed, next, breakCondition, cb));
	}

	private static <T> void untilImpl(@Nullable T value, FunctionEx<T, Promise<T>> next, Predicate<T> breakCondition, SettableCallback<T> cb) throws Exception {
		while (true) {
			Promise<T> promise = next.apply(value);
			if (promise.isResult()) {
				value = promise.getResult();
				if (breakCondition.test(value)) {
					cb.set(value);
					break;
				}
			} else {
				promise.subscribe((newValue, e) -> {
					if (e == null) {
						if (breakCondition.test(newValue)) {
							cb.set(newValue);
						} else {
							try {
								untilImpl(newValue, next, breakCondition, cb);
							} catch (Exception ex) {
								handleError(ex, next);
								cb.setException(ex);
							}
						}
					} else {
						cb.setException(e);
					}
				});
				return;
			}
		}
	}

	public static <T> Promise<T> retry(AsyncSupplier<T> supplier) {
		return retry(isResult(), supplier);
	}

	public static <T> Promise<T> retry(BiPredicate<? super T, Exception> breakCondition, AsyncSupplier<T> supplier) {
		return first(breakCondition, Stream.generate(() -> supplier));
	}

	public static <T> Promise<T> retry(AsyncSupplier<T> supplier, RetryPolicy<?> retryPolicy) {
		return retry(supplier, (v, e) -> e == null, retryPolicy);
	}

	public static <T> Promise<T> retry(AsyncSupplier<T> supplier, BiPredicate<T, Exception> breakCondition, RetryPolicy<?> retryPolicy) {
		return Promise.ofCallback(cb ->
				retryImpl(supplier, breakCondition, (RetryPolicy<Object>) retryPolicy, null, cb));
	}

	private static <T> void retryImpl(AsyncSupplier<? extends T> next, BiPredicate<T, Exception> breakCondition,
			RetryPolicy<Object> retryPolicy, Object retryState,
			SettableCallback<T> cb) {
		next.get()
				.subscribe((v, e) -> {
					if (breakCondition.test(v, e)) {
						cb.set(v, e);
					} else {
						Reactor reactor = getCurrentReactor();
						long now = reactor.currentTimeMillis();
						Object retryStateFinal = retryState != null ? retryState : retryPolicy.createRetryState();
						long nextRetryTimestamp = retryPolicy.nextRetryTimestamp(now, e, retryStateFinal);
						if (nextRetryTimestamp == 0) {
							cb.setException(e != null ? e : new Exception("RetryPolicy: giving up " + retryState));
						} else {
<<<<<<< HEAD
							reactor.schedule(nextRetryTimestamp,
									runnableOf(cb, () -> retryImpl(next, breakCondition, retryPolicy, retryStateFinal, cb)));
=======
							eventloop.schedule(nextRetryTimestamp,
									() -> retryImpl(next, breakCondition, retryPolicy, retryStateFinal, cb));
>>>>>>> e4acb81e
						}
					}
				});
	}

	/**
	 * Transforms a collection of {@link AsyncSupplier}
	 * {@code tasks} to a collection of {@code Promise}s.
	 */
	public static <T> Iterator<Promise<T>> asPromises(Iterator<? extends AsyncSupplier<? extends T>> tasks) {
		return transformIterator((Iterator<AsyncSupplier<T>>) tasks, AsyncSupplier::get);
	}

	/**
	 * Transforms a {@link Stream} of {@link AsyncSupplier}
	 * {@code tasks} to a collection of {@code Promise}s.
	 */
	public static <T> Iterator<Promise<T>> asPromises(Stream<? extends AsyncSupplier<? extends T>> tasks) {
		return asPromises(tasks.iterator());
	}

	/**
	 * Transforms an {@link Iterable} of {@link AsyncSupplier}
	 * {@code tasks} to a collection of {@code Promise}s.
	 */
	public static <T> Iterator<Promise<T>> asPromises(Iterable<? extends AsyncSupplier<? extends T>> tasks) {
		return asPromises(tasks.iterator());
	}

	/**
	 * Transforms an {@link AsyncSupplier} {@code tasks}
	 * to a collection of {@code Promise}s.
	 */
	@SafeVarargs
	public static <T> Iterator<Promise<T>> asPromises(AsyncSupplier<? extends T>... tasks) {
		return asPromises(iteratorOf(tasks));
	}

	/**
	 * @see #reduce(A, BiConsumerEx, FunctionEx, Iterator)
	 */
	public static <T, A, R> Promise<R> reduce(@Nullable A accumulator, BiConsumerEx<A, T> combiner, FunctionEx<A, R> finisher, Collection<Promise<T>> promises) {
		return reduce(accumulator, combiner, finisher, promises.iterator());
	}

	/**
	 * @see #reduce(A, BiConsumerEx, FunctionEx, Iterator)
	 */
	public static <T, A, R> Promise<R> reduce(@Nullable A accumulator, BiConsumerEx<A, T> combiner, FunctionEx<A, R> finisher, Stream<Promise<T>> promises) {
		return reduce(accumulator, combiner, finisher, promises.iterator());
	}

	/**
	 * Asynchronously reduce {@link Iterator} of {@link Promise<T>}s into a {@link Promise<R>}.
	 * <p>
	 * To reduce promises a following arguments should be supplied an <b>accumulator</b>, a <b>combiner</b>,
	 * a <b>finisher</b> and an iterator of <b>promises</b>
	 * <p>
	 * Reduction principle is somewhat similar to the {@link Collector#of(Supplier, BiConsumer, BinaryOperator, Function, Collector.Characteristics...)}
	 * <p>
	 * If one of the {@link Promise}s completes exceptionally, a resulting promise will be completed exceptionally as well.
	 *
	 * @param accumulator a promise result accumulator that holds intermediate promise results
	 * @param combiner    a combiner consumer that defines how promise results should be accumulated
	 * @param finisher    a finisher function that maps an accumulator to a result value
	 * @param promises    {@code Iterator} of {@code Promise}s
	 * @param <T>         type of input elements for this operation
	 * @param <A>         type of accumulator of intermediate promise results
	 * @param <R>         the result type of the reduction
	 * @return a {@code Promise} of the accumulated result of the reduction.
	 */
	public static <T, A, R> Promise<R> reduce(@Nullable A accumulator, BiConsumerEx<A, T> combiner, FunctionEx<A, R> finisher, Iterator<Promise<T>> promises) {
		AsyncAccumulator<A> asyncAccumulator = AsyncAccumulator.create(accumulator);
		while (promises.hasNext()) {
			asyncAccumulator.addPromise(promises.next(), combiner);
		}
		return asyncAccumulator.run().map(finisher);
	}

	/**
	 * Asynchronously reduce {@link Iterator} of {@link Promise<T>}s into a {@link Promise<R>}
	 * with the help of {@link Collector}.
	 * <p>
	 * You can control the amount of concurrently running {@code Promise}s.
	 * <p>
	 * If one of the {@link Promise}s completes exceptionally, a resulting promise will be completed exceptionally as well.
	 * <p>
	 * This method is universal and allows implementing app-specific logic.
	 *
	 * @param collector mutable reduction operation that accumulates input
	 *                  elements into a mutable result container
	 * @param maxCalls  max number of concurrently running {@code Promise}s
	 * @param promises  {@code Iterable} of {@code Promise}s
	 * @param <T>       type of input elements for this operation
	 * @param <A>       type of accumulator of intermediate promise results
	 * @param <R>       the result type of the reduction
	 * @return a {@code Promise} of the accumulated result of the reduction.
	 */
	public static <T, A, R> Promise<R> reduce(Collector<T, A, R> collector, int maxCalls,
			Iterator<Promise<T>> promises) {
		return reduce(collector.supplier().get(), BiConsumerEx.of(collector.accumulator()), FunctionEx.of(collector.finisher()),
				maxCalls, promises);
	}

	/**
	 * Asynchronously reduce {@link Iterator} of {@link Promise<T>}s into a {@link Promise<R>}.
	 * <p>
	 * To reduce promises a following arguments should be supplied an <b>accumulator</b>, a <b>combiner</b>,
	 * a <b>finisher</b> and an iterator of <b>promises</b>
	 * <p>
	 * You can control the amount of concurrently running {@code Promise}s.
	 * <p>
	 * Reduction principle is somewhat similar to the {@link Collector#of(Supplier, BiConsumer, BinaryOperator, Function, Collector.Characteristics...)}
	 * <p>
	 * If one of the {@link Promise}s completes exceptionally, a resulting promise will be completed exceptionally as well.
	 *
	 * @param accumulator a promise result accumulator that holds intermediate promise results
	 * @param combiner    a combiner consumer that defines how promise results should be accumulated
	 * @param finisher    a finisher function that maps an accumulator to a result value
	 * @param maxCalls    max number of concurrently running {@code Promise}s
	 * @param promises    {@code Iterator} of {@code Promise}s
	 * @param <T>         type of input elements for this operation
	 * @param <A>         type of accumulator of intermediate promise results
	 * @param <R>         the result type of the reduction
	 * @return a {@code Promise} of the accumulated result of the reduction.
	 */
	public static <T, A, R> Promise<R> reduce(@Nullable A accumulator, BiConsumerEx<A, T> combiner, FunctionEx<A, R> finisher, int maxCalls, Iterator<Promise<T>> promises) {
		AsyncAccumulator<A> asyncAccumulator = AsyncAccumulator.create(accumulator);
		for (int i = 0; promises.hasNext() && i < maxCalls; i++) {
			reduceImpl(asyncAccumulator, combiner, promises);
		}
		return asyncAccumulator.run().map(finisher);
	}

	private static <T, A> void reduceImpl(AsyncAccumulator<A> accumulator, BiConsumerEx<A, T> combiner, Iterator<Promise<T>> promises) {
		while (promises.hasNext()) {
			Promise<T> promise = promises.next();
			if (promise.isComplete()) {
				accumulator.addPromise(promise, combiner);
			} else {
				accumulator.addPromise(
						promise.whenResult(() -> reduceImpl(accumulator, combiner, promises)),
						combiner);
				break;
			}
		}
	}

	@Contract(pure = true)
	public static <T, A, R> AsyncFunction<T, R> coalesce(Supplier<A> argumentAccumulatorSupplier, BiConsumer<A, T> argumentAccumulatorFn,
			AsyncFunction<A, R> fn) {
		AsyncBuffer<A, R> buffer = new AsyncBuffer<>(fn, argumentAccumulatorSupplier);
		return v -> {
			Promise<R> promise = buffer.add(argumentAccumulatorFn, v);
			if (!buffer.isActive()) {
				repeat(() -> buffer.flush().map($ -> buffer.isBuffered()));
			}
			return promise;
		};
	}

	// region helper classes
	public static final class PromiseAll<T> extends NextPromise<T, Void> {
		int countdown = 1;

		@Override
		public void acceptNext(@Nullable T result, @Nullable Exception e) {
			if (e == null) {
				Recyclers.recycle(result);
				if (--countdown == 0) {
					complete(null);
				}
			} else {
				tryCompleteExceptionally(e);
			}
		}

		@Override
		protected String describe() {
			return "Promises.all()";
		}
	}

	public static final class PromiseAny<T> extends NextPromise<T, T> {
		private final BiPredicate<? super T, ? super Exception> predicate;
		int countdown = 1;

		private PromiseAny(BiPredicate<? super T, ? super Exception> predicate) {
			this.predicate = predicate;
		}

		@Override
		public void acceptNext(@Nullable T result, @Nullable Exception e) {
			if (predicate.test(result, e)) {
				if (!tryComplete(result, e)) {
					Recyclers.recycle(result);
				}
			} else {
				Recyclers.recycle(result);
				if (--countdown == 0) {
					completeExceptionally(new Exception("There are no promises to be complete"));
				}
			}
		}

		@Override
		protected String describe() {
			return "Promises.any()";
		}
	}

	public static final class PromisesToList<T> extends AbstractPromise<List<T>> {
		Object[] array;
		int countdown;
		int size;

		private PromisesToList(int initialSize) {
			this.array = new Object[initialSize];
		}

		private void addToList(int i, Promise<? extends T> promise) {
			ensureSize(i + 1);
			if (promise.isResult()) {
				if (!isComplete()) {
					array[i] = promise.getResult();
				} else {
					Recyclers.recycle(result);
				}
			} else if (promise.isException()) {
				if (tryCompleteExceptionally(promise.getException())) {
					Recyclers.recycle(array);
				}
			} else {
				countdown++;
				promise.subscribe((result, e) -> {
					if (e == null) {
						if (!isComplete()) {
							array[i] = result;
							if (--countdown == 0) {
								complete(getList());
							}
						} else {
							Recyclers.recycle(result);
						}
					} else {
						if (tryCompleteExceptionally(e)) {
							Recyclers.recycle(array);
						}
					}
				});
			}
		}

		private void ensureSize(int size) {
			this.size = size;
			if (size >= array.length) {
				array = Arrays.copyOf(array, array.length * 2);
			}
		}

		private List<T> getList() {
			return (List<T>) asList(size == this.array.length ? this.array : Arrays.copyOf(this.array, size));
		}

		@Override
		protected String describe() {
			return "Promises.toList()";
		}
	}

	// endregion

}<|MERGE_RESOLUTION|>--- conflicted
+++ resolved
@@ -43,18 +43,11 @@
 import java.util.stream.Collector;
 import java.util.stream.Stream;
 
-<<<<<<< HEAD
 import static io.activej.common.Utils.iteratorOf;
 import static io.activej.common.Utils.transformIterator;
 import static io.activej.common.exception.FatalErrorHandler.handleError;
-=======
-import static io.activej.common.Utils.*;
-import static io.activej.common.exception.FatalErrorHandlers.handleError;
-import static io.activej.eventloop.Eventloop.getCurrentEventloop;
->>>>>>> e4acb81e
 import static io.activej.promise.PromisePredicates.isResult;
 import static io.activej.reactor.Reactor.getCurrentReactor;
-import static io.activej.reactor.util.RunnableWithContext.runnableOf;
 import static java.util.Arrays.asList;
 
 /**
@@ -83,32 +76,13 @@
 	public static <T> Promise<T> timeout(long delay, Promise<T> promise) {
 		if (promise.isComplete()) return promise;
 		if (delay <= 0) return Promise.ofException(new AsyncTimeoutException("Promise timeout"));
-<<<<<<< HEAD
 		SettablePromise<T> settablePromise = new SettablePromise<>();
 		ScheduledRunnable schedule = getCurrentReactor().delay(delay,
-				runnableOf(promise, () -> settablePromise.tryCompleteExceptionally(new AsyncTimeoutException("Promise timeout"))));
+				() -> settablePromise.tryCompleteExceptionally(new AsyncTimeoutException("Promise timeout")));
 		promise.subscribe((result, e) -> {
 			schedule.cancel();
 			if (!settablePromise.trySet(result, e)) {
 				Recyclers.recycle(result);
-=======
-		return promise.next(new NextPromise<T, T>() {
-			@Nullable ScheduledRunnable schedule = getCurrentEventloop().delay(delay,
-					() -> {
-						promise.whenResult(Recyclers::recycle);
-						schedule = null;
-						tryCompleteExceptionally(new AsyncTimeoutException("Promise timeout"));
-					});
-
-			@Override
-			public void accept(T result, @Nullable Exception e) {
-				schedule = nullify(schedule, ScheduledRunnable::cancel);
-				if (e == null) {
-					tryComplete(result);
-				} else {
-					tryCompleteExceptionally(e);
-				}
->>>>>>> e4acb81e
 			}
 		});
 		return settablePromise;
@@ -133,11 +107,7 @@
 	public static <T> Promise<T> delay(long delayMillis, T value) {
 		if (delayMillis <= 0) return Promise.of(value);
 		SettablePromise<T> cb = new SettablePromise<>();
-<<<<<<< HEAD
-		getCurrentReactor().delay(delayMillis, runnableOf(cb, () -> cb.set(value)));
-=======
-		getCurrentEventloop().delay(delayMillis, () -> cb.set(value));
->>>>>>> e4acb81e
+		getCurrentReactor().delay(delayMillis, () -> cb.set(value));
 		return cb;
 	}
 
@@ -161,11 +131,7 @@
 	public static <T> Promise<T> delay(long delayMillis, Promise<T> promise) {
 		if (delayMillis <= 0) return promise;
 		return Promise.ofCallback(cb ->
-<<<<<<< HEAD
-				getCurrentReactor().delay(delayMillis, runnableOf(cb, () -> promise.subscribe(cb))));
-=======
-				getCurrentEventloop().delay(delayMillis, () -> promise.run(cb)));
->>>>>>> e4acb81e
+				getCurrentReactor().delay(delayMillis, () -> promise.subscribe(cb)));
 	}
 
 	@Contract(pure = true)
@@ -177,11 +143,7 @@
 	public static <T> Promise<T> interval(long intervalMillis, Promise<T> promise) {
 		return intervalMillis <= 0 ?
 				promise :
-<<<<<<< HEAD
-				promise.then(value -> Promise.ofCallback(cb -> getCurrentReactor().delay(intervalMillis, runnableOf(cb, () -> cb.set(value)))));
-=======
-				promise.then(value -> Promise.ofCallback(cb -> getCurrentEventloop().delay(intervalMillis, () -> cb.set(value))));
->>>>>>> e4acb81e
+				promise.then(value -> Promise.ofCallback(cb -> getCurrentReactor().delay(intervalMillis, () -> cb.set(value))));
 	}
 
 	/**
@@ -214,11 +176,7 @@
 	@Contract(pure = true)
 	public static <T> Promise<T> schedule(T value, long timestamp) {
 		SettablePromise<T> cb = new SettablePromise<>();
-<<<<<<< HEAD
-		getCurrentReactor().schedule(timestamp, runnableOf(cb, () -> cb.set(value)));
-=======
-		getCurrentEventloop().schedule(timestamp, () -> cb.set(value));
->>>>>>> e4acb81e
+		getCurrentReactor().schedule(timestamp, () -> cb.set(value));
 		return cb;
 	}
 
@@ -238,11 +196,7 @@
 	@Contract(pure = true)
 	public static <T> Promise<T> schedule(Promise<T> promise, long timestamp) {
 		return Promise.ofCallback(cb ->
-<<<<<<< HEAD
-				getCurrentReactor().schedule(timestamp, runnableOf(cb, () -> promise.subscribe(cb))));
-=======
-				getCurrentEventloop().schedule(timestamp, () -> promise.run(cb)));
->>>>>>> e4acb81e
+				getCurrentReactor().schedule(timestamp, () -> promise.subscribe(cb)));
 	}
 
 	/**
@@ -1090,13 +1044,8 @@
 						if (nextRetryTimestamp == 0) {
 							cb.setException(e != null ? e : new Exception("RetryPolicy: giving up " + retryState));
 						} else {
-<<<<<<< HEAD
 							reactor.schedule(nextRetryTimestamp,
-									runnableOf(cb, () -> retryImpl(next, breakCondition, retryPolicy, retryStateFinal, cb)));
-=======
-							eventloop.schedule(nextRetryTimestamp,
 									() -> retryImpl(next, breakCondition, retryPolicy, retryStateFinal, cb));
->>>>>>> e4acb81e
 						}
 					}
 				});
