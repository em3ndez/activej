/*
 * Copyright (C) 2020 ActiveJ LLC.
 *
 * Licensed under the Apache License, Version 2.0 (the "License");
 * you may not use this file except in compliance with the License.
 * You may obtain a copy of the License at
 *
 * http://www.apache.org/licenses/LICENSE-2.0
 *
 * Unless required by applicable law or agreed to in writing, software
 * distributed under the License is distributed on an "AS IS" BASIS,
 * WITHOUT WARRANTIES OR CONDITIONS OF ANY KIND, either express or implied.
 * See the License for the specific language governing permissions and
 * limitations under the License.
 */

package io.activej.promise;

import io.activej.async.callback.AsyncComputation;
import io.activej.async.callback.Callback;
import io.activej.common.collection.Try;
import io.activej.common.function.*;
import io.activej.eventloop.Eventloop;
import org.jetbrains.annotations.Contract;
import org.jetbrains.annotations.NotNull;
import org.jetbrains.annotations.Nullable;

import java.util.NoSuchElementException;
import java.util.Optional;
import java.util.concurrent.*;
import java.util.function.*;

import static io.activej.common.Checks.checkArgument;
import static io.activej.common.exception.FatalErrorHandlers.handleRuntimeException;
import static io.activej.eventloop.util.RunnableWithContext.wrapContext;

/**
 * Replacement of default Java {@link CompletionStage} interface with
 * optimized design, which allows to handle different scenarios more
 * efficiently.
 * <p>
 * Each promise represents some sort of operations executed
 * after the previous {@code Promise} completes.
 * <p>
 * {@code Promise} can complete either successfully with a result
 * which will be wrapped inside the {@code Promise} or exceptionally,
 * returning a new {@link CompletePromise} or {@link CompleteExceptionallyPromise}
 * respectively.
 * <p>
 * {@link SettablePromise} allows to create a root for chain of {@code Promise}s.
 * <p>
 *
 * @see CompletionStage
 */
public interface Promise<T> extends Promisable<T>, AsyncComputation<T> {
	/**
	 * Creates successfully completed {@code Promise}
	 */
	@SuppressWarnings("unchecked")
	static @NotNull Promise<Void> complete() {
		return (Promise<Void>) CompleteNullPromise.INSTANCE;
	}

	/**
	 * Creates successfully completed {@code Promise}.
	 *
	 * @param value result of Promise. If value is {@code null},
	 *              returns {@link CompleteNullPromise}, otherwise
	 *              {@link CompleteResultPromise}
	 */
	static @NotNull <T> Promise<T> of(@Nullable T value) {
		return value != null ? new CompleteResultPromise<>(value) : CompleteNullPromise.instance();
	}

	/**
	 * Creates an exceptionally completed {@code Promise}.
	 *
	 * @param e Exception
	 */
	static @NotNull <T> Promise<T> ofException(@NotNull Exception e) {
		return new CompleteExceptionallyPromise<>(e);
	}

	/**
	 * Creates and returns a new {@link SettablePromise}
	 * that is accepted by the provided {@link Consumer} of
	 * {@link SettablePromise}
	 */
	static @NotNull <T> Promise<T> ofCallback(@NotNull Consumer<@NotNull SettablePromise<T>> callbackConsumer) {
		SettablePromise<T> cb = new SettablePromise<>();
		callbackConsumer.accept(cb);
		return cb;
	}

	/**
	 * @see #ofOptional(Optional, Supplier)
	 */
	@SuppressWarnings("OptionalUsedAsFieldOrParameterType")
	static <T> @NotNull Promise<T> ofOptional(@NotNull Optional<T> optional) {
		return ofOptional(optional, NoSuchElementException::new);
	}

	/**
	 * Creates a new {@code Promise} of the given value.
	 * If {@code Optional} doesn't equal {@code null}, a
	 * {@code Promise} of {@code optional} contained value
	 * will be created. Otherwise, a {@code Promise} with
	 * {@code errorSupplier} exception will be created.
	 *
	 * @return {@link CompletePromise} if the optional value
	 * doesn't equal {@code null}, otherwise
	 * {@link CompleteExceptionallyPromise} with
	 * {@code errorSupplier} exception.
	 */
	@SuppressWarnings({"OptionalUsedAsFieldOrParameterType", "OptionalIsPresent"})
	static <T> @NotNull Promise<T> ofOptional(@NotNull Optional<T> optional, @NotNull Supplier<? extends Exception> errorSupplier) {
		if (optional.isPresent()) return Promise.of(optional.get());
		return Promise.ofException(errorSupplier.get());
	}

	/**
	 * Creates a completed {@code Promise} from {@code T value} and
	 * {@code Exception e} parameters, any of them can be {@code null}.
	 * Useful for {@link #then(BiFunctionEx)} passthroughs
	 * (for example, when mapping specific exceptions).
	 *
	 * @param value value to wrap when exception is null
	 * @param e     possibly-null exception, determines type of promise completion
	 */
	static @NotNull <T> Promise<T> of(@Nullable T value, @Nullable Exception e) {
		checkArgument(!(value != null && e != null), "Either value or exception should be 'null'");
		return e == null ? of(value) : ofException(e);
	}

	/**
	 * Returns a new {@link CompletePromise} or {@link CompleteExceptionallyPromise}
	 * based on the provided {@link Try}.
	 */
	static @NotNull <T> Promise<T> ofTry(@NotNull Try<T> t) {
		return t.reduce(Promise::of, Promise::ofException);
	}

	/**
	 * Creates a {@code Promise} wrapper around default
	 * Java {@code CompletableFuture} and runs it immediately.
	 *
	 * @return a new {@code Promise} with a result of the given future
	 */
	static @NotNull <T> Promise<T> ofFuture(@NotNull CompletableFuture<? extends T> future) {
		return ofCompletionStage(future);
	}

	/**
	 * Wraps Java {@link CompletionStage} in a {@code Promise}, running it in current eventloop.
	 *
	 * @param completionStage completion stage itself
	 * @return result of the given completionStage wrapped in a {@code Promise}
	 */
	static @NotNull <T> Promise<T> ofCompletionStage(CompletionStage<? extends T> completionStage) {
		return ofCallback(cb -> {
			Eventloop eventloop = Eventloop.getCurrentEventloop();
			eventloop.startExternalTask();
			completionStage.whenCompleteAsync((result, e) -> {
				if (!(e instanceof Exception)) throw (Error) e;
				eventloop.execute(wrapContext(cb, () -> cb.accept(result, (Exception) e)));
				eventloop.completeExternalTask();
			});
		});
	}

	/**
	 * Wraps Java {@code Future} in a {@code Promise} running it with given {@link Executor}.
	 *
	 * @param executor executor to execute the future concurrently
	 * @param future   the future itself
	 * @return a new {@code Promise} of the future result
	 */
	static @NotNull <T> Promise<T> ofFuture(@NotNull Executor executor, @NotNull Future<? extends T> future) {
		return ofCallback(cb -> {
			Eventloop eventloop = Eventloop.getCurrentEventloop();
			eventloop.startExternalTask();
			try {
				executor.execute(() -> {
					try {
						T value = future.get();
						eventloop.execute(wrapContext(cb, () -> cb.set(value)));
					} catch (ExecutionException e) {
						eventloop.execute(wrapContext(cb, () -> cb.setException((Exception) e.getCause())));
					} catch (InterruptedException e) {
						eventloop.execute(wrapContext(cb, () -> cb.setException(e)));
					} catch (Exception e) {
						eventloop.execute(() -> eventloop.recordFatalError(e, future));
					} finally {
						eventloop.completeExternalTask();
					}
				});
			} catch (RejectedExecutionException e) {
				eventloop.completeExternalTask();
				cb.setException(e);
			}
		});
	}

	/**
	 * Runs some task in another thread (executed by a given {@code Executor})
	 * and returns a {@code Promise} for it. Also manages external task count
	 * for current eventloop, so it won't shut down until the task is complete.
	 *
	 * @param executor executor to execute the task concurrently
	 * @param supplier the task itself
	 * @return {@code Promise} for the given task
	 */
	static <T> Promise<T> ofBlocking(@NotNull Executor executor, @NotNull SupplierEx<? extends T> supplier) {
		return ofCallback(cb -> {
			Eventloop eventloop = Eventloop.getCurrentEventloop();
			eventloop.startExternalTask();
			try {
				executor.execute(() -> {
					try {
						T result = supplier.get();
						eventloop.execute(wrapContext(cb, () -> cb.set(result)));
					} catch (Exception e) {
						handleRuntimeException(e, supplier);
						eventloop.execute(wrapContext(cb, () -> cb.setException(e)));
					} catch (Throwable e) {
						eventloop.execute(() -> eventloop.recordFatalError(e, supplier));
					} finally {
						eventloop.completeExternalTask();
					}
				});
			} catch (RejectedExecutionException e) {
				eventloop.completeExternalTask();
				cb.setException(e);
			}
		});
	}

	/**
	 * Same as {@link #ofBlocking(Executor, SupplierEx)}, but without a result
	 * (returned {@code Promise} is only a marker of completion).
	 */
	static @NotNull Promise<Void> ofBlocking(@NotNull Executor executor, @NotNull RunnableEx runnable) {
<<<<<<< HEAD
		return Promise.ofBlocking(executor, () -> {
			runnable.run();
			return null;
=======
		return ofCallback(cb -> {
			Eventloop eventloop = Eventloop.getCurrentEventloop();
			eventloop.startExternalTask();
			try {
				executor.execute(() -> {
					try {
						runnable.run();
						eventloop.execute(wrapContext(cb, () -> cb.set(null)));
					} catch (Exception e) {
						handleRuntimeException(e, runnable);
						eventloop.execute(wrapContext(cb, () -> cb.setException(e)));
					} catch (Throwable e) {
						eventloop.execute(() -> eventloop.recordFatalError(e, runnable));
					} finally {
						eventloop.completeExternalTask();
					}
				});
			} catch (RejectedExecutionException e) {
				eventloop.completeExternalTask();
				cb.setException(e);
			}
>>>>>>> 854dd4c8
		});
	}

	@Override
	default Promise<T> promise() {
		return this;
	}

	@Contract(pure = true)
	default boolean isComplete() {
		return isResult() || isException();
	}

	@Contract(pure = true)
	boolean isResult();

	@Contract(pure = true)
	boolean isException();

	@Contract(pure = true)
	T getResult();

	@Contract(pure = true)
	Exception getException();

	@Contract(pure = true)
	Try<T> getTry();

	/**
	 * Ensures that {@code Promise} completes asynchronously:
	 * if this {@code Promise} is already completed, its
	 * completion will be posted to next eventloop tick.
	 * Otherwise, does nothing.
	 */
	@Contract(pure = true)
	@NotNull Promise<T> async();

	@Contract(pure = true)
	default @NotNull Promise<T> post() {
		SettablePromise<T> result = new SettablePromise<>();
		this.run(result::post);
		return result;
	}

	/**
	 * Executes given {@code promise} after execution
	 * of this {@code Promise} completes.
	 *
	 * @param promise given promise
	 * @param <U>     type of result
	 * @return subscribed {@code Promise}
	 */
	@Contract("_ -> param1")
	@NotNull <U> Promise<U> next(@NotNull NextPromise<T, U> promise);

	/**
	 * Returns a new {@code Promise} which is obtained by mapping
	 * a result of {@code this} promise to some other value.
	 * If {@code this} promise is completed exceptionally, a mapping
	 * function will not be applied.
	 *
	 * <p>
	 * A mapping function may throw a checked exception. In this case
	 * the resulting promise is completed exceptionally with a
	 * thrown exception.
	 *
	 * @param fn a function to map the result of this {@code Promise}
	 *           to a new value
	 * @return new {@code Promise} whose result is the result of function
	 * applied to the result of {@code this} promise
	 * @see CompletionStage#thenApply(Function)
	 */
	@NotNull <U> Promise<U> map(@NotNull FunctionEx<? super T, ? extends U> fn);

	/**
	 * Returns a new {@code Promise} which is obtained by mapping
	 * a result and an exception of {@code this} promise to some other value.
	 * If {@code this} promise is completed exceptionally, an exception
	 * passed to a mapping bi function is guaranteed to be not null.
	 *
	 * <p>
	 * A bi function may throw a checked exception. In this case
	 * the resulting promise is completed exceptionally with a
	 * thrown exception.
	 *
	 * @param fn a bi function to map a result and
	 *           an exception of {@code this} promise to some other value
	 * @return new {@code Promise} whose result is the result of bi function
	 * applied to the result and exception of {@code this} promise
	 */
	@NotNull <U> Promise<U> map(@NotNull BiFunctionEx<? super T, @Nullable Exception, ? extends U> fn);

	default @NotNull <U> Promise<U> map(@NotNull FunctionEx<? super T, ? extends U> fn, @NotNull FunctionEx<@NotNull Exception, ? extends U> exceptionFn) {
		return map((v, e) -> e == null ? fn.apply(v) : exceptionFn.apply(e));
	}

	default @NotNull Promise<T> mapException(@NotNull FunctionEx<@NotNull Exception, Exception> exceptionFn) {
		return then(Promise::of, e -> Promise.ofException(exceptionFn.apply(e)));
	}

	default @NotNull Promise<T> mapException(@NotNull Predicate<Exception> predicate,
			@NotNull FunctionEx<@NotNull Exception, @NotNull Exception> exceptionFn) {
		return mapException(e -> predicate.test(e) ? exceptionFn.apply(e) : e);
	}

	default @NotNull Promise<T> mapException(@NotNull Class<? extends Exception> clazz,
			@NotNull FunctionEx<@NotNull Exception, @NotNull Exception> exceptionFn) {
		return mapException(e -> clazz.isAssignableFrom(e.getClass()), exceptionFn);
	}

	/**
	 * Returns a new {@code Promise} which is obtained by calling
	 * a provided supplier of a new promise. If {@code this} promise
	 * is completed exceptionally, a supplier will not be called.
	 *
	 * <p>
	 * A supplier may throw a checked exception. In this case
	 * the resulting promise is completed exceptionally with a
	 * thrown exception.
	 *
	 * @param fn a supplier of a new promise which will be called
	 *           if {@code this} promise} completes successfully
	 */
	@NotNull <U> Promise<U> then(@NotNull SupplierEx<? extends Promise<? extends U>> fn);

	/**
	 * Returns a new {@code Promise} which is obtained by mapping
	 * a result of {@code this} promise to some other promise.
	 * If {@code this} promise is completed exceptionally, a mapping
	 * function will not be applied.
	 *
	 * <p>
	 * A mapping function may throw a checked exception. In this case
	 * the resulting promise is completed exceptionally with a
	 * thrown exception.
	 *
	 * @param fn a function to map the result of this {@code Promise}
	 *           to a new promise
	 * @return new {@code Promise} which is the result of function
	 * applied to the result of {@code this} promise
	 * @see CompletionStage#thenCompose(Function)
	 */
	@NotNull <U> Promise<U> then(@NotNull FunctionEx<? super T, ? extends Promise<? extends U>> fn);

	/**
	 * Returns a new {@code Promise} which is obtained by mapping
	 * a result and an exception of {@code this} promise to some other promise.
	 * If {@code this} promise is completed exceptionally, an exception
	 * passed to a mapping bi function is guaranteed to be not null.
	 *
	 * <p>
	 * A bi function may throw a checked exception. In this case
	 * the resulting promise is completed exceptionally with a
	 * thrown exception.
	 *
	 * @param fn a bi function to map a result and
	 *           an exception of {@code this} promise to some other promise
	 * @return new {@code Promise} which is the result of bi function
	 * applied to the result and exception of {@code this} promise
	 */
	@NotNull <U> Promise<U> then(@NotNull BiFunctionEx<? super T, @Nullable Exception, ? extends Promise<? extends U>> fn);

	default @NotNull <U> Promise<U> then(
			@NotNull FunctionEx<? super T, ? extends Promise<? extends U>> fn,
			@NotNull FunctionEx<@NotNull Exception, ? extends Promise<? extends U>> exceptionFn) {
		return then((v, e) -> e == null ? fn.apply(v) : exceptionFn.apply(e));
	}

	default @NotNull Promise<T> when(@NotNull BiPredicate<? super T, @Nullable Exception> predicate, @NotNull BiConsumerEx<? super T, Exception> fn) {
		return then((v, e) -> {
			if (predicate.test(v, e)) {
				fn.accept(v, e);
			}
			return Promise.of(v, e);
		});
	}

	default @NotNull Promise<T> when(@NotNull BiPredicate<? super T, @Nullable Exception> predicate,
			@Nullable ConsumerEx<? super T> fn,
			@Nullable ConsumerEx<@NotNull Exception> exceptionFn) {
		return when(predicate, (v, e) -> {
			if (e == null) {
				//noinspection ConstantConditions
				fn.accept(v);
			} else {
				//noinspection ConstantConditions
				exceptionFn.accept(e);
			}
		});
	}

	default @NotNull Promise<T> when(@NotNull BiPredicate<? super T, @Nullable Exception> predicate, @NotNull RunnableEx action) {
		return when(predicate, (v, e) -> action.run());
	}

	/**
	 * Subscribes given bi consumer to be executed
	 * after this {@code Promise} completes (either successfully or exceptionally).
	 * Returns a new {@code Promise}.
	 *
	 * <p>
	 * A bi consumer may throw a checked exception. In this case
	 * the resulting promise is completed exceptionally with a
	 * thrown exception.
	 *
	 * @param fn bi consumer that consumes a result
	 *           and an exception of {@code this} promise
	 */
	default @NotNull Promise<T> whenComplete(@NotNull BiConsumerEx<? super T, Exception> fn) {
		return when(P.isComplete(), fn);
	}

	default @NotNull Promise<T> whenComplete(ConsumerEx<? super T> fn, ConsumerEx<@NotNull Exception> exceptionFn) {
		return when(P.isComplete(), fn, exceptionFn);
	}

	/**
	 * Subscribes given runable to be executed
	 * after this {@code Promise} completes (either successfully or exceptionally).
	 * Returns a new {@code Promise}.
	 *
	 * <p>
	 * A runnable may throw a checked exception. In this case
	 * the resulting promise is completed exceptionally with a
	 * thrown exception.
	 *
	 * @param action runnable to be executed after {@code this} promise completes
	 */
	default @NotNull Promise<T> whenComplete(@NotNull RunnableEx action) {
		return when(P.isComplete(), action);
	}

	/**
	 * Subscribes given consumer to be executed
	 * after this {@code Promise} completes successfully.
	 * Returns a new {@code Promise}.
	 *
	 * <p>
	 * A consumer may throw a checked exception. In this case
	 * the resulting promise is completed exceptionally with a
	 * thrown exception.
	 *
	 * @param fn consumer that consumes a result of {@code this} promise
	 */
	default @NotNull Promise<T> whenResult(ConsumerEx<? super T> fn) {
		return when(P.isResult(), fn, null);
	}

	default @NotNull Promise<T> whenResult(@NotNull Predicate<? super T> predicate, ConsumerEx<? super T> fn) {
		return when(P.isResult(predicate), fn, null);
	}

	/**
	 * Subscribes given runnable to be executed
	 * after this {@code Promise} completes successfully.
	 * Returns a new {@code Promise}.
	 *
	 * <p>
	 * A runnable may throw a checked exception. In this case
	 * the resulting promise is completed exceptionally with a
	 * thrown exception.
	 *
	 * @param action runnable to be executed after {@code this} promise
	 *               completes successfully
	 */
	default @NotNull Promise<T> whenResult(@NotNull RunnableEx action) {
		return when(P.isResult(), action);
	}

	default @NotNull Promise<T> whenResult(@NotNull Predicate<? super T> predicate, @NotNull RunnableEx action) {
		return when(P.isResult(predicate), action);
	}

	/**
	 * Subscribes given consumer to be executed
	 * after this {@code Promise} completes exceptionally.
	 * Returns a new {@code Promise}.
	 *
	 * <p>
	 * A consumer may throw a checked exception. In this case
	 * the resulting promise is completed exceptionally with a
	 * thrown exception.
	 *
	 * @param fn consumer that consumes an exception of {@code this} promise
	 */
	default @NotNull Promise<T> whenException(@NotNull ConsumerEx<@NotNull Exception> fn) {
		return when(P.isException(), null, fn);
	}

	default @NotNull Promise<T> whenException(@NotNull Predicate<Exception> predicate, @NotNull ConsumerEx<@NotNull Exception> fn) {
		return when(P.isException(predicate), null, fn);
	}

	default @NotNull Promise<T> whenException(@NotNull Class<? extends Exception> clazz, @NotNull ConsumerEx<@NotNull Exception> fn) {
		return when(P.isException(clazz), null, fn);
	}

	/**
	 * Subscribes given runnable to be executed
	 * after this {@code Promise} completes exceptionally.
	 * Returns a new {@code Promise}.
	 *
	 * <p>
	 * A runnable may throw a checked exception. In this case
	 * the resulting promise is completed exceptionally with a
	 * thrown exception.
	 *
	 * @param action runnable to be executed after {@code this} promise
	 *               completes exceptionally
	 */
	default @NotNull Promise<T> whenException(@NotNull RunnableEx action) {
		return when(P.isException(), action);
	}

	default @NotNull Promise<T> whenException(@NotNull Predicate<Exception> predicate, @NotNull RunnableEx action) {
		return when(P.isException(predicate), action);
	}

	default @NotNull Promise<T> whenException(@NotNull Class<? extends Exception> clazz, @NotNull RunnableEx action) {
		return when(P.isException(clazz), action);
	}

	/**
	 * Returns a new {@code Promise} that, when this and the other
	 * given {@code Promise} both complete, is executed with the two
	 * results as arguments to the supplied function.
	 *
	 * @param other the other {@code Promise}
	 * @param fn    the function to use to compute the value of
	 *              the returned {@code Promise}
	 * @return new {@code Promise}
	 */
	@Contract(pure = true)
	@NotNull <U, V>
	Promise<V> combine(@NotNull Promise<? extends U> other, @NotNull BiFunction<? super T, ? super U, ? extends V> fn);

	/**
	 * Returns a new {@code Promise} when both
	 * this and provided {@code other}
	 * {@code Promises} complete.
	 *
	 * @param other the other {@code Promise}
	 * @return {@code Promise} of {@code null}
	 * when both this and other
	 * {@code Promise} complete
	 */
	@Contract(pure = true)
	@NotNull Promise<Void> both(@NotNull Promise<?> other);

	/**
	 * Returns the {@code Promise} which was completed first.
	 *
	 * @param other the other {@code Promise}
	 * @return the first completed {@code Promise}
	 */
	@Contract(pure = true)
	@NotNull Promise<T> either(@NotNull Promise<? extends T> other);

	/**
	 * Returns {@code Promise} that always completes successfully
	 * with result or exception wrapped in {@link Try}.
	 */
	@Contract(pure = true)
	@NotNull Promise<Try<T>> toTry();

	/**
	 * Waits for result and discards it.
	 */
	@Contract(pure = true)
	@NotNull Promise<Void> toVoid();

	@Override
	void run(@NotNull Callback<? super T> callback);

	/**
	 * Wraps {@code Promise} into {@link CompletableFuture}.
	 */
	@Contract(pure = true)
	@NotNull CompletableFuture<T> toCompletableFuture();

}<|MERGE_RESOLUTION|>--- conflicted
+++ resolved
@@ -240,33 +240,9 @@
 	 * (returned {@code Promise} is only a marker of completion).
 	 */
 	static @NotNull Promise<Void> ofBlocking(@NotNull Executor executor, @NotNull RunnableEx runnable) {
-<<<<<<< HEAD
 		return Promise.ofBlocking(executor, () -> {
 			runnable.run();
 			return null;
-=======
-		return ofCallback(cb -> {
-			Eventloop eventloop = Eventloop.getCurrentEventloop();
-			eventloop.startExternalTask();
-			try {
-				executor.execute(() -> {
-					try {
-						runnable.run();
-						eventloop.execute(wrapContext(cb, () -> cb.set(null)));
-					} catch (Exception e) {
-						handleRuntimeException(e, runnable);
-						eventloop.execute(wrapContext(cb, () -> cb.setException(e)));
-					} catch (Throwable e) {
-						eventloop.execute(() -> eventloop.recordFatalError(e, runnable));
-					} finally {
-						eventloop.completeExternalTask();
-					}
-				});
-			} catch (RejectedExecutionException e) {
-				eventloop.completeExternalTask();
-				cb.setException(e);
-			}
->>>>>>> 854dd4c8
 		});
 	}
 
