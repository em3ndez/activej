--- conflicted
+++ resolved
@@ -523,14 +523,10 @@
 
 	@Test
 	public void testRelativePaths() {
-<<<<<<< HEAD
-		Set<String> expected = Set.of(
-=======
 		Path current = Paths.get(".").toAbsolutePath();
 		assumeTrue("This test is located on a different drive than temporary directory", current.getRoot().equals(storagePath.getRoot()));
 
-		Set<String> expected = setOf(
->>>>>>> 9899253a
+		Set<String> expected = Set.of(
 				"1/a.txt",
 				"1/b.txt",
 				"2/3/a.txt",
