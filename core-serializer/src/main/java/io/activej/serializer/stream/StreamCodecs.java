--- conflicted
+++ resolved
@@ -163,17 +163,7 @@
 	}
 
 	public static StreamCodec<int[]> ofVarIntArray() {
-<<<<<<< HEAD
-		return new StreamCodec<>() {
-			@Override
-			public void encode(StreamOutput output, int[] array) throws IOException {
-				output.ensure((array.length + 1) * 5);
-				BinaryOutput out = output.out();
-				out.writeVarInt(array.length);
-				for (int i = 0; i < array.length; i++) {
-					out.writeVarInt(array[i]);
-=======
-		return new AbstractArrayStreamCodec<int[]>(1, 5) {
+		return new AbstractArrayStreamCodec<>(1, 5) {
 			@Override
 			protected int getArrayLength(int[] array) {
 				return array.length;
@@ -183,7 +173,6 @@
 			protected void doWrite(BinaryOutput output, int[] array, int offset, int limit) {
 				for (int i = offset; i < limit; i++) {
 					output.writeVarInt(array[i]);
->>>>>>> 9899253a
 				}
 			}
 
@@ -209,17 +198,7 @@
 	}
 
 	public static StreamCodec<long[]> ofVarLongArray() {
-<<<<<<< HEAD
-		return new StreamCodec<>() {
-			@Override
-			public void encode(StreamOutput output, long[] array) throws IOException {
-				output.ensure((array.length + 1) * 10);
-				BinaryOutput out = output.out();
-				out.writeVarInt(array.length);
-				for (int i = 0; i < array.length; i++) {
-					out.writeVarLong(array[i]);
-=======
-		return new AbstractArrayStreamCodec<long[]>(1, 10) {
+		return new AbstractArrayStreamCodec<>(1, 10) {
 			@Override
 			protected int getArrayLength(long[] array) {
 				return array.length;
@@ -229,7 +208,6 @@
 			protected void doWrite(BinaryOutput output, long[] array, int offset, int limit) {
 				for (int i = offset; i < limit; i++) {
 					output.writeVarLong(array[i]);
->>>>>>> 9899253a
 				}
 			}
 
