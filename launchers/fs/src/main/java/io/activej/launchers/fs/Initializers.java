--- conflicted
+++ resolved
@@ -60,27 +60,8 @@
 				.withReplicationCount(config.get(ofInteger(), "replicationCount", 1));
 	}
 
-<<<<<<< HEAD
 	public static IDiscoveryService constantDiscoveryService(NioReactor reactor, Config config) throws MalformedDataException {
 		return constantDiscoveryService(reactor, null, config);
-=======
-	public static DiscoveryService constantDiscoveryService(Eventloop eventloop, Config config) throws MalformedDataException {
-		Map<Object, ActiveFs> partitions = new LinkedHashMap<>();
-
-		List<String> partitionStrings = config.get(ofList(ofString()), "partitions", Collections.emptyList());
-		for (String toAdd : partitionStrings) {
-			ActiveFs client;
-			if (toAdd.startsWith("http")) {
-				client = HttpActiveFs.create(toAdd, AsyncHttpClient.create(eventloop));
-			} else {
-				client = RemoteActiveFs.create(eventloop, parseInetSocketAddressResolving(toAdd));
-			}
-			partitions.put(toAdd, client);
-		}
-
-		checkState(!partitions.isEmpty(), "Cluster could not operate without partitions, config had none");
-		return DiscoveryService.constant(partitions);
->>>>>>> 03157e9e
 	}
 
 	public static IDiscoveryService constantDiscoveryService(NioReactor reactor, @Nullable IFileSystem local, Config config) throws MalformedDataException {
@@ -93,11 +74,7 @@
 			if (toAdd.startsWith("http")) {
 				client = HttpClientFileSystem.create(reactor, toAdd, HttpClient.create(reactor));
 			} else {
-<<<<<<< HEAD
-				client = RemoteFileSystem.create(reactor, parseInetSocketAddress(toAdd));
-=======
-				client = RemoteActiveFs.create(eventloop, parseInetSocketAddressResolving(toAdd));
->>>>>>> 03157e9e
+				client = RemoteFileSystem.create(reactor, parseInetSocketAddressResolving(toAdd));
 			}
 			partitions.put(toAdd, client);
 		}
